--- conflicted
+++ resolved
@@ -16,11 +16,7 @@
         types: [python]
 
   - repo: https://github.com/pre-commit/mirrors-mypy
-<<<<<<< HEAD
-    rev: v0.990
-=======
     rev: v1.1.1
->>>>>>> 48e82601
     hooks:
       - id: mypy
         exclude: ^docs/conf.py$|^examples/.*$
